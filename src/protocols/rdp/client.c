/*
 * Copyright (C) 2013 Glyptodon LLC
 *
 * Permission is hereby granted, free of charge, to any person obtaining a copy
 * of this software and associated documentation files (the "Software"), to deal
 * in the Software without restriction, including without limitation the rights
 * to use, copy, modify, merge, publish, distribute, sublicense, and/or sell
 * copies of the Software, and to permit persons to whom the Software is
 * furnished to do so, subject to the following conditions:
 *
 * The above copyright notice and this permission notice shall be included in
 * all copies or substantial portions of the Software.
 *
 * THE SOFTWARE IS PROVIDED "AS IS", WITHOUT WARRANTY OF ANY KIND, EXPRESS OR
 * IMPLIED, INCLUDING BUT NOT LIMITED TO THE WARRANTIES OF MERCHANTABILITY,
 * FITNESS FOR A PARTICULAR PURPOSE AND NONINFRINGEMENT. IN NO EVENT SHALL THE
 * AUTHORS OR COPYRIGHT HOLDERS BE LIABLE FOR ANY CLAIM, DAMAGES OR OTHER
 * LIABILITY, WHETHER IN AN ACTION OF CONTRACT, TORT OR OTHERWISE, ARISING FROM,
 * OUT OF OR IN CONNECTION WITH THE SOFTWARE OR THE USE OR OTHER DEALINGS IN
 * THE SOFTWARE.
 */

#include "config.h"

#include "client.h"
#include "guac_handlers.h"
#include "guac_pointer_cursor.h"
#include "guac_string.h"
#include "rdp_bitmap.h"
#include "rdp_gdi.h"
#include "rdp_glyph.h"
#include "rdp_keymap.h"
#include "rdp_pointer.h"
#include "rdp_stream.h"
#include "rdp_svc.h"
#include "resolution.h"

#ifdef ENABLE_COMMON_SSH
#include "guac_sftp.h"
#include "guac_ssh.h"
#include "sftp.h"
#endif

#ifdef HAVE_FREERDP_DISPLAY_UPDATE_SUPPORT
#include "rdp_disp.h"
#endif

#include <freerdp/cache/bitmap.h>
#include <freerdp/cache/brush.h>
#include <freerdp/cache/glyph.h>
#include <freerdp/cache/offscreen.h>
#include <freerdp/cache/palette.h>
#include <freerdp/cache/pointer.h>
#include <freerdp/channels/channels.h>
#include <freerdp/freerdp.h>
#include <guacamole/audio.h>
#include <guacamole/client.h>
#include <guacamole/protocol.h>
#include <guacamole/socket.h>

#ifdef HAVE_FREERDP_CLIENT_CLIPRDR_H
#include <freerdp/client/cliprdr.h>
#else
#include "compat/client-cliprdr.h"
#endif

#ifdef HAVE_FREERDP_CLIENT_DISP_H
#include <freerdp/client/disp.h>
#endif

#ifdef HAVE_FREERDP_EVENT_PUBSUB
#include <freerdp/event.h>
#endif

#ifdef ENABLE_WINPR
#include <winpr/wtypes.h>
#else
#include "compat/winpr-wtypes.h"
#endif

#ifdef HAVE_FREERDP_ADDIN_H
#include <freerdp/addin.h>
#endif

#ifdef HAVE_FREERDP_CLIENT_CHANNELS_H
#include <freerdp/client/channels.h>
#endif

#ifdef HAVE_FREERDP_VERSION_H
#include <freerdp/version.h>
#endif

#include <pthread.h>
#include <stdlib.h>
#include <string.h>
#include <time.h>

/* Client plugin arguments */
const char* GUAC_CLIENT_ARGS[] = {
    "hostname",
    "port",
    "domain",
    "username",
    "password",
    "width",
    "height",
    "dpi",
    "initial-program",
    "color-depth",
    "disable-audio",
    "enable-printing",
    "enable-drive",
    "drive-path",
    "create-drive-path",
    "console",
    "console-audio",
    "server-layout",
    "security",
    "ignore-cert",
    "disable-auth",
    "remote-app",
    "remote-app-dir",
    "remote-app-args",
    "static-channels",
    "client-name",
    "enable-wallpaper",
    "enable-theming",
    "enable-font-smoothing",
    "enable-full-window-drag",
    "enable-desktop-composition",
    "enable-menu-animations",

#ifdef ENABLE_COMMON_SSH
    "enable-sftp",
    "sftp-hostname",
    "sftp-port",
    "sftp-username",
    "sftp-password",
    "sftp-private-key",
    "sftp-passphrase",
    "sftp-directory",
#endif

    NULL
};

enum RDP_ARGS_IDX {

    IDX_HOSTNAME,
    IDX_PORT,
    IDX_DOMAIN,
    IDX_USERNAME,
    IDX_PASSWORD,
    IDX_WIDTH,
    IDX_HEIGHT,
    IDX_DPI,
    IDX_INITIAL_PROGRAM,
    IDX_COLOR_DEPTH,
    IDX_DISABLE_AUDIO,
    IDX_ENABLE_PRINTING,
    IDX_ENABLE_DRIVE,
    IDX_DRIVE_PATH,
    IDX_CREATE_DRIVE_PATH,
    IDX_CONSOLE,
    IDX_CONSOLE_AUDIO,
    IDX_SERVER_LAYOUT,
    IDX_SECURITY,
    IDX_IGNORE_CERT,
    IDX_DISABLE_AUTH,
    IDX_REMOTE_APP,
    IDX_REMOTE_APP_DIR,
    IDX_REMOTE_APP_ARGS,
    IDX_STATIC_CHANNELS,
    IDX_CLIENT_NAME,
    IDX_ENABLE_WALLPAPER,
    IDX_ENABLE_THEMING,
    IDX_ENABLE_FONT_SMOOTHING,
    IDX_ENABLE_FULL_WINDOW_DRAG,
    IDX_ENABLE_DESKTOP_COMPOSITION,
    IDX_ENABLE_MENU_ANIMATIONS,

#ifdef ENABLE_COMMON_SSH
    IDX_ENABLE_SFTP,
    IDX_SFTP_HOSTNAME,
    IDX_SFTP_PORT,
    IDX_SFTP_USERNAME,
    IDX_SFTP_PASSWORD,
    IDX_SFTP_PRIVATE_KEY,
    IDX_SFTP_PASSPHRASE,
    IDX_SFTP_DIRECTORY,
#endif

    RDP_ARGS_COUNT
};

#if defined(FREERDP_VERSION_MAJOR) && (FREERDP_VERSION_MAJOR > 1 || FREERDP_VERSION_MINOR >= 2)
int __guac_receive_channel_data(freerdp* rdp_inst, UINT16 channelId, BYTE* data, int size, int flags, int total_size) {
#else
int __guac_receive_channel_data(freerdp* rdp_inst, int channelId, UINT8* data, int size, int flags, int total_size) {
#endif
    return freerdp_channels_data(rdp_inst, channelId, data, size, flags, total_size);
}

#ifdef HAVE_FREERDP_EVENT_PUBSUB
/**
 * Called whenever a channel connects via the PubSub event system within
 * FreeRDP.
 *
 * @param context The rdpContext associated with the active RDP session.
 * @param e Event-specific arguments, mainly the name of the channel, and a
 *          reference to the associated plugin loaded for that channel by
 *          FreeRDP.
 */
static void guac_rdp_channel_connected(rdpContext* context,
        ChannelConnectedEventArgs* e) {

#ifdef HAVE_RDPSETTINGS_SUPPORTDISPLAYCONTROL
    /* Store reference to the display update plugin once it's connected */
    if (strcmp(e->name, DISP_DVC_CHANNEL_NAME) == 0) {

        DispClientContext* disp = (DispClientContext*) e->pInterface;

        guac_client* client = ((rdp_freerdp_context*) context)->client;
        rdp_guac_client_data* guac_client_data =
            (rdp_guac_client_data*) client->data;

        /* Init module with current display size */
        guac_rdp_disp_set_size(guac_client_data->disp, context,
                guac_rdp_get_width(context->instance),
                guac_rdp_get_height(context->instance));

        /* Store connected channel */
        guac_rdp_disp_connect(guac_client_data->disp, disp);
        guac_client_log(client, GUAC_LOG_DEBUG,
                "Display update channel connected.");

    }
#endif

}
#endif

BOOL rdp_freerdp_pre_connect(freerdp* instance) {

    rdpContext* context = instance->context;
    guac_client* client = ((rdp_freerdp_context*) context)->client;
    rdpChannels* channels = context->channels;
    rdpBitmap* bitmap;
    rdpGlyph* glyph;
    rdpPointer* pointer;
    rdpPrimaryUpdate* primary;
    CLRCONV* clrconv;

    rdp_guac_client_data* guac_client_data =
        (rdp_guac_client_data*) client->data;

#ifdef HAVE_FREERDP_REGISTER_ADDIN_PROVIDER
    /* Init FreeRDP add-in provider */
    freerdp_register_addin_provider(freerdp_channels_load_static_addin_entry, 0);
#endif

#ifdef HAVE_FREERDP_EVENT_PUBSUB
    /* Subscribe to and handle channel connected events */
    PubSub_SubscribeChannelConnected(context->pubSub,
            (pChannelConnectedEventHandler) guac_rdp_channel_connected);
#endif

#ifdef HAVE_FREERDP_DISPLAY_UPDATE_SUPPORT
    /* Load virtual channel management plugin */
    if (freerdp_channels_load_plugin(channels, instance->settings,
                "drdynvc", instance->settings))
        guac_client_log(client, GUAC_LOG_WARNING,
                "Failed to load drdynvc plugin.");

    /* Init display update plugin */
    guac_client_data->disp = guac_rdp_disp_alloc();
    guac_rdp_disp_load_plugin(instance->context);
#endif

    /* Load clipboard plugin */
    if (freerdp_channels_load_plugin(channels, instance->settings,
                "cliprdr", NULL))
        guac_client_log(client, GUAC_LOG_WARNING,
                "Failed to load cliprdr plugin. Clipboard will not work.");

    /* If audio enabled, choose an encoder */
    if (guac_client_data->settings.audio_enabled) {

        guac_client_data->audio = guac_audio_stream_alloc(client, NULL);

        /* If an encoding is available, load the sound plugin */
        if (guac_client_data->audio != NULL) {

            /* Load sound plugin */
            if (freerdp_channels_load_plugin(channels, instance->settings,
                        "guacsnd", guac_client_data->audio))
                guac_client_log(client, GUAC_LOG_WARNING,
                        "Failed to load guacsnd plugin. Audio will not work.");

        }
        else
            guac_client_log(client, GUAC_LOG_INFO,
                    "No available audio encoding. Sound disabled.");

    } /* end if audio enabled */

    /* Load filesystem if drive enabled */
    if (guac_client_data->settings.drive_enabled) {

        /* Allocate filesystem */
        guac_client_data->filesystem =
<<<<<<< HEAD
            guac_rdp_fs_alloc(client, guac_client_data->settings.drive_path,
                    guac_client_data->settings.create_drive_path);
        client->file_handler = guac_rdp_upload_file_handler;
=======
            guac_rdp_fs_alloc(client, guac_client_data->settings.drive_path);

        /* Use for basic uploads if no other handler set */
        if (client->file_handler == NULL)
            client->file_handler = guac_rdp_upload_file_handler;

>>>>>>> 0bfacb3d
    }

    /* If RDPDR required, load it */
    if (guac_client_data->settings.printing_enabled
        || guac_client_data->settings.drive_enabled
        || guac_client_data->settings.audio_enabled) {

        /* Load RDPDR plugin */
        if (freerdp_channels_load_plugin(channels, instance->settings,
                    "guacdr", client))
            guac_client_log(client, GUAC_LOG_WARNING,
                    "Failed to load guacdr plugin. Drive redirection and printing will not work.");

    }

    /* Load RAIL plugin if RemoteApp in use */
    if (guac_client_data->settings.remote_app != NULL) {

#ifdef LEGACY_FREERDP
        RDP_PLUGIN_DATA* plugin_data = malloc(sizeof(RDP_PLUGIN_DATA) * 2);

        plugin_data[0].size = sizeof(RDP_PLUGIN_DATA);
        plugin_data[0].data[0] = guac_client_data->settings.remote_app;
        plugin_data[0].data[1] = guac_client_data->settings.remote_app_dir;
        plugin_data[0].data[2] = guac_client_data->settings.remote_app_args; 
        plugin_data[0].data[3] = NULL;

        plugin_data[1].size = 0;

        /* Attempt to load rail */
        if (freerdp_channels_load_plugin(channels, instance->settings,
                    "rail", plugin_data))
            guac_client_log(client, GUAC_LOG_WARNING,
                    "Failed to load rail plugin. RemoteApp will not work.");
#else
        /* Attempt to load rail */
        if (freerdp_channels_load_plugin(channels, instance->settings,
                    "rail", instance->settings))
            guac_client_log(client, GUAC_LOG_WARNING,
                    "Failed to load rail plugin. RemoteApp will not work.");
#endif

    }

    /* Load SVC plugin instances for all static channels */
    if (guac_client_data->settings.svc_names != NULL) {

        char** current = guac_client_data->settings.svc_names;
        do {

            guac_rdp_svc* svc = guac_rdp_alloc_svc(client, *current);

            /* Attempt to load guacsvc plugin for new static channel */
            if (freerdp_channels_load_plugin(channels, instance->settings,
                        "guacsvc", svc)) {
                guac_client_log(client, GUAC_LOG_WARNING,
                        "Cannot create static channel \"%s\": failed to load guacsvc plugin.",
                        svc->name);
                guac_rdp_free_svc(svc);
            }

            /* Store and log on success */
            else {
                guac_rdp_add_svc(client, svc);
                guac_client_log(client, GUAC_LOG_INFO, "Created static channel \"%s\"...",
                        svc->name);
            }

        } while (*(++current) != NULL);

    }

    /* Init color conversion structure */
    clrconv = calloc(1, sizeof(CLRCONV));
    clrconv->alpha = 1;
    clrconv->invert = 0;
    clrconv->rgb555 = 0;
    clrconv->palette = calloc(1, sizeof(rdpPalette));
    ((rdp_freerdp_context*) context)->clrconv = clrconv;

    /* Init FreeRDP cache */
    instance->context->cache = cache_new(instance->settings);

    /* Set up bitmap handling */
    bitmap = calloc(1, sizeof(rdpBitmap));
    bitmap->size = sizeof(guac_rdp_bitmap);
    bitmap->New = guac_rdp_bitmap_new;
    bitmap->Free = guac_rdp_bitmap_free;
    bitmap->Paint = guac_rdp_bitmap_paint;
    bitmap->Decompress = guac_rdp_bitmap_decompress;
    bitmap->SetSurface = guac_rdp_bitmap_setsurface;
    graphics_register_bitmap(context->graphics, bitmap);
    free(bitmap);

    /* Set up glyph handling */
    glyph = calloc(1, sizeof(rdpGlyph));
    glyph->size = sizeof(guac_rdp_glyph);
    glyph->New = guac_rdp_glyph_new;
    glyph->Free = guac_rdp_glyph_free;
    glyph->Draw = guac_rdp_glyph_draw;
    glyph->BeginDraw = guac_rdp_glyph_begindraw;
    glyph->EndDraw = guac_rdp_glyph_enddraw;
    graphics_register_glyph(context->graphics, glyph);
    free(glyph);

    /* Set up pointer handling */
    pointer = calloc(1, sizeof(rdpPointer));
    pointer->size = sizeof(guac_rdp_pointer);
    pointer->New = guac_rdp_pointer_new;
    pointer->Free = guac_rdp_pointer_free;
    pointer->Set = guac_rdp_pointer_set;
#ifdef HAVE_RDPPOINTER_SETNULL
    pointer->SetNull = guac_rdp_pointer_set_null;
#endif
#ifdef HAVE_RDPPOINTER_SETDEFAULT
    pointer->SetDefault = guac_rdp_pointer_set_default;
#endif
    graphics_register_pointer(context->graphics, pointer);
    free(pointer);

    /* Set up GDI */
    instance->update->DesktopResize = guac_rdp_gdi_desktop_resize;
    instance->update->EndPaint = guac_rdp_gdi_end_paint;
    instance->update->Palette = guac_rdp_gdi_palette_update;
    instance->update->SetBounds = guac_rdp_gdi_set_bounds;

    primary = instance->update->primary;
    primary->DstBlt = guac_rdp_gdi_dstblt;
    primary->PatBlt = guac_rdp_gdi_patblt;
    primary->ScrBlt = guac_rdp_gdi_scrblt;
    primary->MemBlt = guac_rdp_gdi_memblt;
    primary->OpaqueRect = guac_rdp_gdi_opaquerect;

    pointer_cache_register_callbacks(instance->update);
    glyph_cache_register_callbacks(instance->update);
    brush_cache_register_callbacks(instance->update);
    bitmap_cache_register_callbacks(instance->update);
    offscreen_cache_register_callbacks(instance->update);
    palette_cache_register_callbacks(instance->update);

    /* Init channels (pre-connect) */
    if (freerdp_channels_pre_connect(channels, instance)) {
        guac_client_abort(client, GUAC_PROTOCOL_STATUS_SERVER_ERROR, "Error initializing RDP client channel manager");
        return FALSE;
    }

    return TRUE;

}

BOOL rdp_freerdp_post_connect(freerdp* instance) {

    rdpContext* context = instance->context;
    guac_client* client = ((rdp_freerdp_context*) context)->client;
    rdpChannels* channels = instance->context->channels;

    /* Init channels (post-connect) */
    if (freerdp_channels_post_connect(channels, instance)) {
        guac_client_abort(client, GUAC_PROTOCOL_STATUS_SERVER_ERROR, "Error initializing RDP client channel manager");
        return FALSE;
    }

    /* Client handlers */
    client->free_handler = rdp_guac_client_free_handler;
    client->handle_messages = rdp_guac_client_handle_messages;
    client->mouse_handler = rdp_guac_client_mouse_handler;
    client->key_handler = rdp_guac_client_key_handler;
    client->size_handler = rdp_guac_client_size_handler;

    /* Stream handlers */
    client->clipboard_handler = guac_rdp_clipboard_handler;
    client->pipe_handler = guac_rdp_svc_pipe_handler;

    return TRUE;

}

BOOL rdp_freerdp_authenticate(freerdp* instance, char** username,
        char** password, char** domain) {

    rdpContext* context = instance->context;
    guac_client* client = ((rdp_freerdp_context*) context)->client;

    /* Warn if connection is likely to fail due to lack of credentials */
    guac_client_log(client, GUAC_LOG_INFO,
            "Authentication requested but username or password not given");
    return TRUE;

}

BOOL rdp_freerdp_verify_certificate(freerdp* instance, char* subject,
        char* issuer, char* fingerprint) {

    rdpContext* context = instance->context;
    guac_client* client = ((rdp_freerdp_context*) context)->client;
    rdp_guac_client_data* guac_client_data =
        (rdp_guac_client_data*) client->data;

    /* Bypass validation if ignore_certificate given */
    if (guac_client_data->settings.ignore_certificate) {
        guac_client_log(client, GUAC_LOG_INFO, "Certificate validation bypassed");
        return TRUE;
    }

    guac_client_log(client, GUAC_LOG_INFO, "Certificate validation failed");
    return FALSE;

}

void rdp_freerdp_context_new(freerdp* instance, rdpContext* context) {
    context->channels = freerdp_channels_new();
}

void rdp_freerdp_context_free(freerdp* instance, rdpContext* context) {
    /* EMPTY */
}

void __guac_rdp_client_load_keymap(guac_client* client,
        const guac_rdp_keymap* keymap) {

    rdp_guac_client_data* guac_client_data =
        (rdp_guac_client_data*) client->data;

    /* Get mapping */
    const guac_rdp_keysym_desc* mapping = keymap->mapping;

    /* If parent exists, load parent first */
    if (keymap->parent != NULL)
        __guac_rdp_client_load_keymap(client, keymap->parent);

    /* Log load */
    guac_client_log(client, GUAC_LOG_INFO, "Loading keymap \"%s\"", keymap->name);

    /* Load mapping into keymap */
    while (mapping->keysym != 0) {

        /* Copy mapping */
        GUAC_RDP_KEYSYM_LOOKUP(guac_client_data->keymap, mapping->keysym) =
            *mapping;

        /* Next keysym */
        mapping++;

    }

}

int guac_client_init(guac_client* client, int argc, char** argv) {

    rdp_guac_client_data* guac_client_data;
    guac_rdp_settings* settings;

    freerdp* rdp_inst;

    /* Validate number of arguments received */
    if (argc != RDP_ARGS_COUNT) {
        guac_client_abort(client, GUAC_PROTOCOL_STATUS_SERVER_ERROR, "Wrong argument count received.");
        return 1;
    }

    /* Allocate client data */
    guac_client_data = malloc(sizeof(rdp_guac_client_data));

    /* Init random number generator */
    srandom(time(NULL));

    /* Init client */
#ifdef HAVE_FREERDP_CHANNELS_GLOBAL_INIT
    freerdp_channels_global_init();
#endif
    rdp_inst = freerdp_new();
    rdp_inst->PreConnect = rdp_freerdp_pre_connect;
    rdp_inst->PostConnect = rdp_freerdp_post_connect;
    rdp_inst->Authenticate = rdp_freerdp_authenticate;
    rdp_inst->VerifyCertificate = rdp_freerdp_verify_certificate;
    rdp_inst->ReceiveChannelData = __guac_receive_channel_data;

    /* Allocate FreeRDP context */
#ifdef LEGACY_FREERDP
    rdp_inst->context_size = sizeof(rdp_freerdp_context);
#else
    rdp_inst->ContextSize = sizeof(rdp_freerdp_context);
#endif
    rdp_inst->ContextNew  = (pContextNew) rdp_freerdp_context_new;
    rdp_inst->ContextFree = (pContextFree) rdp_freerdp_context_free;
    freerdp_context_new(rdp_inst);

    /* Set settings */
    settings = &(guac_client_data->settings);

    /* Console */
    settings->console         = (strcmp(argv[IDX_CONSOLE], "true") == 0);
    settings->console_audio   = (strcmp(argv[IDX_CONSOLE_AUDIO], "true") == 0);

    /* Certificate and auth */
    settings->ignore_certificate = (strcmp(argv[IDX_IGNORE_CERT], "true") == 0);
    settings->disable_authentication = (strcmp(argv[IDX_DISABLE_AUTH], "true") == 0);

    /* NLA security */
    if (strcmp(argv[IDX_SECURITY], "nla") == 0) {
        guac_client_log(client, GUAC_LOG_INFO, "Security mode: NLA");
        settings->security_mode = GUAC_SECURITY_NLA;
    }

    /* TLS security */
    else if (strcmp(argv[IDX_SECURITY], "tls") == 0) {
        guac_client_log(client, GUAC_LOG_INFO, "Security mode: TLS");
        settings->security_mode = GUAC_SECURITY_TLS;
    }

    /* RDP security */
    else if (strcmp(argv[IDX_SECURITY], "rdp") == 0) {
        guac_client_log(client, GUAC_LOG_INFO, "Security mode: RDP");
        settings->security_mode = GUAC_SECURITY_RDP;
    }

    /* ANY security (allow server to choose) */
    else if (strcmp(argv[IDX_SECURITY], "any") == 0) {
        guac_client_log(client, GUAC_LOG_INFO, "Security mode: ANY");
        settings->security_mode = GUAC_SECURITY_ANY;
    }

    /* If nothing given, default to RDP */
    else {
        guac_client_log(client, GUAC_LOG_INFO, "No security mode specified. Defaulting to RDP.");
        settings->security_mode = GUAC_SECURITY_RDP;
    }

    /* Set hostname */
    settings->hostname = strdup(argv[IDX_HOSTNAME]);

    /* If port specified, use it */
    settings->port = RDP_DEFAULT_PORT;
    if (argv[IDX_PORT][0] != '\0')
        settings->port = atoi(argv[IDX_PORT]);

    guac_client_log(client, GUAC_LOG_DEBUG,
            "Client resolution is %ix%i at %i DPI",
            client->info.optimal_width,
            client->info.optimal_height,
            client->info.optimal_resolution);

    /* Use suggested resolution unless overridden */
    settings->resolution = guac_rdp_suggest_resolution(client);
    if (argv[IDX_DPI][0] != '\0')
        settings->resolution = atoi(argv[IDX_DPI]);

    /* Use optimal width unless overridden */
    settings->width = client->info.optimal_width
                    * settings->resolution
                    / client->info.optimal_resolution;

    if (argv[IDX_WIDTH][0] != '\0')
        settings->width = atoi(argv[IDX_WIDTH]);

    /* Use default width if given width is invalid. */
    if (settings->width <= 0) {
        settings->width = RDP_DEFAULT_WIDTH;
        guac_client_log(client, GUAC_LOG_ERROR,
                "Invalid width: \"%s\". Using default of %i.",
                argv[IDX_WIDTH], settings->width);
    }

    /* Round width down to nearest multiple of 4 */
    settings->width = settings->width & ~0x3;

    /* Use optimal height unless overridden */
    settings->height = client->info.optimal_height
                     * settings->resolution
                     / client->info.optimal_resolution;

    if (argv[IDX_HEIGHT][0] != '\0')
        settings->height = atoi(argv[IDX_HEIGHT]);

    /* Use default height if given height is invalid. */
    if (settings->height <= 0) {
        settings->height = RDP_DEFAULT_HEIGHT;
        guac_client_log(client, GUAC_LOG_ERROR,
                "Invalid height: \"%s\". Using default of %i.",
                argv[IDX_WIDTH], settings->height);
    }

    guac_client_log(client, GUAC_LOG_DEBUG,
            "Using resolution of %ix%i at %i DPI",
            settings->width,
            settings->height,
            settings->resolution);

    /* Domain */
    settings->domain = NULL;
    if (argv[IDX_DOMAIN][0] != '\0')
        settings->domain = strdup(argv[IDX_DOMAIN]);

    /* Username */
    settings->username = NULL;
    if (argv[IDX_USERNAME][0] != '\0')
        settings->username = strdup(argv[IDX_USERNAME]);

    /* Password */
    settings->password = NULL;
    if (argv[IDX_PASSWORD][0] != '\0')
        settings->password = strdup(argv[IDX_PASSWORD]);

    /* Client name */
    settings->client_name = NULL;
    if (argv[IDX_CLIENT_NAME][0] != '\0')
        settings->client_name = strdup(argv[IDX_CLIENT_NAME]);

    /* Initial program */
    settings->initial_program = NULL;
    if (argv[IDX_INITIAL_PROGRAM][0] != '\0')
        settings->initial_program = strdup(argv[IDX_INITIAL_PROGRAM]);

    /* RemoteApp program */
    settings->remote_app = NULL;
    if (argv[IDX_REMOTE_APP][0] != '\0')
        settings->remote_app = strdup(argv[IDX_REMOTE_APP]);

    /* RemoteApp working directory */
    settings->remote_app_dir = NULL;
    if (argv[IDX_REMOTE_APP_DIR][0] != '\0')
        settings->remote_app_dir = strdup(argv[IDX_REMOTE_APP_DIR]);

    /* RemoteApp arguments */
    settings->remote_app_args = NULL;
    if (argv[IDX_REMOTE_APP_ARGS][0] != '\0')
        settings->remote_app_args = strdup(argv[IDX_REMOTE_APP_ARGS]);

    /* Static virtual channels */
    settings->svc_names = NULL;
    if (argv[IDX_STATIC_CHANNELS][0] != '\0')
        settings->svc_names = guac_split(argv[IDX_STATIC_CHANNELS], ',');

    /* Performance flags */
    settings->wallpaper_enabled           = (strcmp(argv[IDX_ENABLE_WALLPAPER],           "true") == 0);
    settings->theming_enabled             = (strcmp(argv[IDX_ENABLE_THEMING],             "true") == 0);
    settings->font_smoothing_enabled      = (strcmp(argv[IDX_ENABLE_FONT_SMOOTHING],      "true") == 0);
    settings->full_window_drag_enabled    = (strcmp(argv[IDX_ENABLE_FULL_WINDOW_DRAG],    "true") == 0);
    settings->desktop_composition_enabled = (strcmp(argv[IDX_ENABLE_DESKTOP_COMPOSITION], "true") == 0);
    settings->menu_animations_enabled     = (strcmp(argv[IDX_ENABLE_MENU_ANIMATIONS],     "true") == 0);

    /* Session color depth */
    settings->color_depth = RDP_DEFAULT_DEPTH;
    if (argv[IDX_COLOR_DEPTH][0] != '\0')
        settings->color_depth = atoi(argv[IDX_COLOR_DEPTH]);

    /* Use default depth if given depth is invalid. */
    if (settings->color_depth == 0) {
        settings->color_depth = RDP_DEFAULT_DEPTH;
        guac_client_log(client, GUAC_LOG_ERROR,
                "Invalid color-depth: \"%s\". Using default of %i.",
                argv[IDX_WIDTH], settings->color_depth);
    }

    /* Audio enable/disable */
    guac_client_data->settings.audio_enabled =
        (strcmp(argv[IDX_DISABLE_AUDIO], "true") != 0);

    /* Printing enable/disable */
    guac_client_data->settings.printing_enabled =
        (strcmp(argv[IDX_ENABLE_PRINTING], "true") == 0);

    /* Drive enable/disable */
    guac_client_data->settings.drive_enabled =
        (strcmp(argv[IDX_ENABLE_DRIVE], "true") == 0);

    guac_client_data->settings.drive_path = strdup(argv[IDX_DRIVE_PATH]);

    guac_client_data->settings.create_drive_path =
        (strcmp(argv[IDX_CREATE_DRIVE_PATH], "true") == 0);

    /* Store client data */
    guac_client_data->rdp_inst = rdp_inst;
    guac_client_data->mouse_button_mask = 0;
    guac_client_data->clipboard = guac_common_clipboard_alloc(GUAC_RDP_CLIPBOARD_MAX_LENGTH);
    guac_client_data->requested_clipboard_format = CB_FORMAT_TEXT;
    guac_client_data->audio = NULL;
    guac_client_data->filesystem = NULL;
    guac_client_data->available_svc = guac_common_list_alloc();

    /* Main socket needs to be threadsafe */
    guac_socket_require_threadsafe(client->socket);

    /* Recursive attribute for locks */
    pthread_mutexattr_init(&(guac_client_data->attributes));
    pthread_mutexattr_settype(&(guac_client_data->attributes),
            PTHREAD_MUTEX_RECURSIVE);

    /* Init RDP lock */
    pthread_mutex_init(&(guac_client_data->rdp_lock),
           &(guac_client_data->attributes));

    /* Clear keysym state mapping and keymap */
    memset(guac_client_data->keysym_state, 0,
            sizeof(guac_rdp_keysym_state_map));

    memset(guac_client_data->keymap, 0,
            sizeof(guac_rdp_static_keymap));

    client->data = guac_client_data;
    ((rdp_freerdp_context*) rdp_inst->context)->client = client;

    /* Pick keymap based on argument */
    settings->server_layout = NULL;
    if (argv[IDX_SERVER_LAYOUT][0] != '\0')
        settings->server_layout =
            guac_rdp_keymap_find(argv[IDX_SERVER_LAYOUT]);

    /* If no keymap requested, use default */
    if (settings->server_layout == NULL)
        settings->server_layout = guac_rdp_keymap_find(GUAC_DEFAULT_KEYMAP);

    /* Load keymap into client */
    __guac_rdp_client_load_keymap(client, settings->server_layout);

#ifdef ENABLE_COMMON_SSH
    guac_common_ssh_init(client);

    /* Connect via SSH if SFTP is enabled */
    if (strcmp(argv[IDX_ENABLE_SFTP], "true") == 0) {

        guac_client_log(client, GUAC_LOG_DEBUG,
                "Connecting via SSH for SFTP filesystem access.");

        /* Parse username - use RDP username by default */
        const char* sftp_username = argv[IDX_SFTP_USERNAME];
        if (sftp_username[0] == '\0' && settings->username != NULL)
            sftp_username = settings->username;

        guac_client_data->sftp_user =
            guac_common_ssh_create_user(sftp_username);

        /* Import private key, if given */
        if (argv[IDX_SFTP_PRIVATE_KEY][0] != '\0') {

            guac_client_log(client, GUAC_LOG_DEBUG,
                    "Authenticating with private key.");

            /* Abort if private key cannot be read */
            if (guac_common_ssh_user_import_key(guac_client_data->sftp_user,
                        argv[IDX_SFTP_PRIVATE_KEY],
                        argv[IDX_SFTP_PASSPHRASE])) {
                guac_common_ssh_destroy_user(guac_client_data->sftp_user);
                return 1;
            }

        }

        /* Otherwise, use specified password */
        else {

            guac_client_log(client, GUAC_LOG_DEBUG,
                    "Authenticating with password.");

            /* Parse password - use RDP password by default */
            const char* sftp_password = argv[IDX_SFTP_PASSWORD];
            if (sftp_password[0] == '\0' && settings->password != NULL)
                sftp_password = settings->password;

            guac_common_ssh_user_set_password(guac_client_data->sftp_user,
                    sftp_password);

        }

        /* Parse hostname - use RDP hostname by default */
        const char* sftp_hostname = argv[IDX_SFTP_HOSTNAME];
        if (sftp_hostname[0] == '\0')
            sftp_hostname = settings->hostname;

        /* Parse port, defaulting to standard SSH port */
        const char* sftp_port = argv[IDX_SFTP_PORT];
        if (sftp_port[0] == '\0')
            sftp_port = "22";

        /* Attempt SSH connection */
        guac_client_data->sftp_session =
            guac_common_ssh_create_session(client, sftp_hostname, sftp_port,
                    guac_client_data->sftp_user);

        /* Fail if SSH connection does not succeed */
        if (guac_client_data->sftp_session == NULL) {
            /* Already aborted within guac_common_ssh_create_session() */
            guac_common_ssh_destroy_user(guac_client_data->sftp_user);
            return 1;
        }

        /* Load and expose filesystem */
        guac_client_data->sftp_filesystem =
            guac_common_ssh_create_sftp_filesystem(
                    guac_client_data->sftp_session, "/");

        /* Abort if SFTP connection fails */
        if (guac_client_data->sftp_filesystem == NULL) {
            guac_common_ssh_destroy_session(guac_client_data->sftp_session);
            guac_common_ssh_destroy_user(guac_client_data->sftp_user);
            return 1;
        }

        /* Configure destination for basic uploads, if specified */
        if (argv[IDX_SFTP_DIRECTORY][0] != '\0') {
            client->file_handler = guac_rdp_sftp_file_handler;
            guac_common_ssh_sftp_set_upload_path(
                    guac_client_data->sftp_filesystem,
                    argv[IDX_SFTP_DIRECTORY]);
        }

        /* Otherwise, use SFTP for basic uploads only if drive not enabled */
        else if (!settings->drive_enabled)
            client->file_handler = guac_rdp_sftp_file_handler;

        guac_client_log(client, GUAC_LOG_DEBUG,
                "SFTP connection succeeded.");

    }
#endif

    /* Create default surface */
    guac_client_data->default_surface = guac_common_surface_alloc(client->socket, GUAC_DEFAULT_LAYER,
                                                                  settings->width, settings->height);
    guac_client_data->current_surface = guac_client_data->default_surface;

    /* Send connection name */
    guac_protocol_send_name(client->socket, settings->hostname);

    /* Set default pointer */
    guac_common_set_pointer_cursor(client);

    /* Push desired settings to FreeRDP */
    guac_rdp_push_settings(settings, rdp_inst);

    /* Connect to RDP server */
    if (!freerdp_connect(rdp_inst)) {
        guac_client_abort(client, GUAC_PROTOCOL_STATUS_UPSTREAM_ERROR, "Error connecting to RDP server");
        return 1;
    }

    /* Success */
    return 0;

}
<|MERGE_RESOLUTION|>--- conflicted
+++ resolved
@@ -309,18 +309,12 @@
 
         /* Allocate filesystem */
         guac_client_data->filesystem =
-<<<<<<< HEAD
-            guac_rdp_fs_alloc(client, guac_client_data->settings.drive_path,
-                    guac_client_data->settings.create_drive_path);
-        client->file_handler = guac_rdp_upload_file_handler;
-=======
             guac_rdp_fs_alloc(client, guac_client_data->settings.drive_path);
 
         /* Use for basic uploads if no other handler set */
         if (client->file_handler == NULL)
             client->file_handler = guac_rdp_upload_file_handler;
 
->>>>>>> 0bfacb3d
     }
 
     /* If RDPDR required, load it */
